--- conflicted
+++ resolved
@@ -160,14 +160,11 @@
 - If a YEAR RANGE is mentioned (e.g., 2001..2005 or "2001 to 2005"), UNION ALL across those year tables, then aggregate.
 - Use columns from the data dictionary; ignore *_flag columns.
 - You MAY generate SQL using the schema and mapping even if the retrieval context is empty.
-<<<<<<< HEAD
 - For a location specific query, produce results according to the latitude/longitude columns in the schema.
 - Interpret the lat/long columns for location-based queries.
-=======
 - Analyze the use prompt carefully before answering.
 - Interpret the reult back into natural language as short answer for the user to understand better.
 
->>>>>>> 3ff8be50
 Mapping rule:
 - Year Y ⇒ table argo_details_Y
 
